/*
    An example parser to load dron shows, as described by the VVIZ format here:
    https://finale3d.com/documentation/vviz-file-format/#
*/
#include <fstream>
#include "../bettercppsax.h"

using namespace bettercppsax;

struct RGB_t {
    uint8_t r, g, b;
};

struct XYZ_t {
    double x, y, z;
};

struct drone_location_data {
    XYZ_t location_delta;
    std::optional<double> delay_seconds;
};

struct drone_action {
    RGB_t color;
    std::optional<int> frames;
};

struct drone_payload {
    int id;
    std::string type;
    std::vector<drone_action> payload_actions;
};


struct drone_data {
    int id;
    XYZ_t start_pos;
    std::vector<drone_location_data> agent_traversal;
    std::vector<drone_payload>  payload_actions;
};

struct show_data {
    std::string version;
    double defaultPositionRate;
    double defaultColorRate;
    double timeOffsetSecs;
    std::vector<drone_data> performances;

};
auto ParseRGB(RGB_t& rgb) {
    using namespace bettercppsax::core;

    return NewParser([&rgb](const JSONToken& token) {
        if (token.type == JSONTokenType::string) {
            auto& str = std::get<std::string_view>(token.value);
            if (!str.starts_with("#")) return ParseError("Invalid string for color");
            uint32_t value = std::strtol(str.data() + 1, nullptr, 16);
            rgb.r = (value & 0xFF0000) >> 16;
            rgb.g = (value & 0xFF00) >> 8;
            rgb.b = (value & 0xFF);
            return ParserDone();
        }
        else if (token.type == JSONTokenType::start_array) {
            return NewParser([&rgb, index = 0](const JSONToken& token) mutable {
                if (index == 3) {
                    if (token.type == JSONTokenType::end_array) return ParserDone();
                    else return ParseError("Unexpected type");
                }
                else if (index++ == 0) return NewParserRepeatToken(ParseScalar(rgb.r).new_parser.value());
                else if (index++ == 1) return NewParserRepeatToken(ParseScalar(rgb.g).new_parser.value());
                else if (index++ == 2) return NewParserRepeatToken(ParseScalar(rgb.b).new_parser.value());
                // Should be std::unreachable in C++23
                else return ParseError("Should never get here");
                } );
        }
        else if (token.type == JSONTokenType::start_object) {
            return NewParser([&rgb, index = 0](const JSONToken& token) mutable {
                if (index == 3) {
                    if (token.type == JSONTokenType::end_object) return ParserDone();
                    else return ParseError("Unexpected type");
                }
                else if (token.type != JSONTokenType::key) return ParseError("Unexpected token");
                auto key = std::get<std::string_view>(token.value);
                if (key == "r") return ParseScalar(rgb.r);
                else if (key == "g") return ParseScalar(rgb.g);
                else if (key == "b") return ParseScalar(rgb.b);
                else return ParseError("Unexpected value");
                });

        }
        else return ParseError("Unexpected token type");
    });
}


class VVIZParser {
private:
    static auto ParseTraversal(std::string_view key, drone_location_data& traversal) {
        if (key == "dx") return ParseScalar(traversal.location_delta.x);
        else if (key == "dy") return ParseScalar(traversal.location_delta.y);
        else if (key == "dz") return ParseScalar(traversal.location_delta.z);
        else if (key == "dt") { traversal.delay_seconds = 1.0; return ParseScalar(traversal.delay_seconds.value()); }
        else return ParseError("Unexpected key in traversal list");
    }

    static auto ParseAgentData(std::string_view key, drone_data& drone) {
        if (key == "homeX") return ParseScalar(drone.start_pos.x);
        else if (key == "homeY") return ParseScalar(drone.start_pos.y);
        else if (key == "homeZ") return ParseScalar(drone.start_pos.z);
        else if (key == "agentTraversal") return ParseList(drone.agent_traversal, ParseTraversal);
        else return SkipNextElement();
    }

    static auto ParseDroneAction(std::string_view key, drone_action& action) {
        if (key == "r") return ParseScalar(action.color.r);
        else if (key == "g") return ParseScalar(action.color.g);
        else if (key == "b") return ParseScalar(action.color.b);
        else if (key == "frames") { action.frames = 1; return ParseScalar(action.frames.value()); }
        else return ParseError("Unexpected key in action ");
    }

    static auto ParseDronePayload(std::string_view key, drone_payload& payload) {
        if (key == "id") return ParseScalar(payload.id);
        else if (key == "type") return ParseScalar(payload.type);
        else if (key == "payloadActions") return ParseList(payload.payload_actions, ParseDroneAction);
        else return SkipNextElement();
    }

    static auto ParsePerformance(std::string_view key, drone_data& drone) {
        if (key == "id") return ParseScalar(drone.id);
        else if (key == "agentDescription") return ParseObject<drone_data>(drone, ParseAgentData);
        else if (key == "payloadDescription") return ParseList(drone.payload_actions, ParseDronePayload);
        else return SkipNextElement();
    }
public:
    static auto ParseRoot(std::string_view key, show_data& data)  {
        if (key == "version") return ParseScalar(data.version);
        else if (key == "defaultPositionRate") return ParseScalar(data.defaultPositionRate);
        else if (key == "defaultColorRate") return ParseScalar(data.defaultColorRate);
        else if (key == "timeOffsetSecs") return ParseScalar(data.timeOffsetSecs);
        else if (key == "performances") return ParseList(data.performances, ParsePerformance);
        else return SkipNextElement();
    }
};

int main(int argc, char** argv) {
<<<<<<< HEAD
    show_data show;
    SaxParser parser;
    uint64_t fu;
    std::ifstream f(argv[1]);
    parser.ParseJSON<show_data>(f, show, VVIZParser::ParseRoot);
=======
    // Will be replaced with std::Expected for C++23.
    show_data s;
    auto parse_res = bettercppsax::ParseJson<show_data>(std::ifstream(argv[1]), s,  VVIZParser::ParseRoot);
    
    if (!parse_res) {
        std::cout << "Failed parsing with error:\n" << parse_res.error() << std::endl;
        return -1;
    }
    
  //  show_data& data = parse_res.value();
>>>>>>> 0df746bd
}<|MERGE_RESOLUTION|>--- conflicted
+++ resolved
@@ -144,14 +144,6 @@
 };
 
 int main(int argc, char** argv) {
-<<<<<<< HEAD
-    show_data show;
-    SaxParser parser;
-    uint64_t fu;
-    std::ifstream f(argv[1]);
-    parser.ParseJSON<show_data>(f, show, VVIZParser::ParseRoot);
-=======
-    // Will be replaced with std::Expected for C++23.
     show_data s;
     auto parse_res = bettercppsax::ParseJson<show_data>(std::ifstream(argv[1]), s,  VVIZParser::ParseRoot);
     
@@ -160,6 +152,4 @@
         return -1;
     }
     
-  //  show_data& data = parse_res.value();
->>>>>>> 0df746bd
 }